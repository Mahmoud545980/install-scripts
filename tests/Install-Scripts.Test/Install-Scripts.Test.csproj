<Project Sdk="Microsoft.NET.Sdk">

  <PropertyGroup>
    <TargetFramework>net7.0</TargetFramework>
    <RootNamespace>Install_Scripts.Test</RootNamespace>
    <IsPackable>false</IsPackable>
    <IsTestProject>true</IsTestProject>
  </PropertyGroup>

  <ItemGroup>
    <None Remove="Assets\.gitattributes" />
    <None Remove="Assets\InstallationScriptTests.json" />
    <None Remove="Assets\InstallationScriptTestsWithMultipleSdkFields.json" />
    <None Remove="Assets\InstallationScriptTestsWithVersionFieldInTheMiddle.json" />
    <None Remove="Assets\InstallationScriptTestsWithWindowsLineEndings.json" />
  </ItemGroup>

  <ItemGroup>
    <Content Include="Assets\InstallationScriptTests.json">
      <CopyToOutputDirectory>Always</CopyToOutputDirectory>
    </Content>
    <Content Include="Assets\InstallationScriptTestsWithWindowsLineEndings.json">
      <CopyToOutputDirectory>Always</CopyToOutputDirectory>
    </Content>
    <Content Include="Assets\InstallationScriptTestsWithMultipleSdkFields.json">
      <CopyToOutputDirectory>Always</CopyToOutputDirectory>
    </Content>
    <Content Include="Assets\InstallationScriptTestsWithVersionFieldInTheMiddle.json">
      <CopyToOutputDirectory>Always</CopyToOutputDirectory>
    </Content>
  </ItemGroup>

  <ItemGroup>
    <PackageReference Include="FluentAssertions" Version="6.12.0" />
    <PackageReference Include="Microsoft.DotNet.Cli.Utils" Version="2.2.402" />
    <PackageReference Include="Microsoft.Extensions.CommandLineUtils" Version="1.1.1" />
<<<<<<< HEAD
    <PackageReference Include="Microsoft.NET.Test.Sdk" Version="17.6.0" />
    <PackageReference Include="Verify.Xunit" Version="22.1.4" />
    <PackageReference Include="xunit" Version="2.5.2" />
    <PackageReference Include="xunit.runner.visualstudio" Version="2.4.5">
=======
    <PackageReference Include="Microsoft.NET.Test.Sdk" Version="17.8.0" />
    <PackageReference Include="Verify.Xunit" Version="19.10.0" />
    <PackageReference Include="xunit" Version="2.4.2" />
    <PackageReference Include="xunit.runner.visualstudio" Version="2.4.2">
>>>>>>> 3512cf46
      <IncludeAssets>runtime; build; native; contentfiles; analyzers; buildtransitive</IncludeAssets>
      <PrivateAssets>all</PrivateAssets>
    </PackageReference>
    <PackageReference Include="coverlet.collector" Version="6.0.0">
      <IncludeAssets>runtime; build; native; contentfiles; analyzers; buildtransitive</IncludeAssets>
      <PrivateAssets>all</PrivateAssets>
    </PackageReference>
  </ItemGroup>
</Project><|MERGE_RESOLUTION|>--- conflicted
+++ resolved
@@ -34,17 +34,10 @@
     <PackageReference Include="FluentAssertions" Version="6.12.0" />
     <PackageReference Include="Microsoft.DotNet.Cli.Utils" Version="2.2.402" />
     <PackageReference Include="Microsoft.Extensions.CommandLineUtils" Version="1.1.1" />
-<<<<<<< HEAD
-    <PackageReference Include="Microsoft.NET.Test.Sdk" Version="17.6.0" />
-    <PackageReference Include="Verify.Xunit" Version="22.1.4" />
-    <PackageReference Include="xunit" Version="2.5.2" />
-    <PackageReference Include="xunit.runner.visualstudio" Version="2.4.5">
-=======
     <PackageReference Include="Microsoft.NET.Test.Sdk" Version="17.8.0" />
     <PackageReference Include="Verify.Xunit" Version="19.10.0" />
     <PackageReference Include="xunit" Version="2.4.2" />
     <PackageReference Include="xunit.runner.visualstudio" Version="2.4.2">
->>>>>>> 3512cf46
       <IncludeAssets>runtime; build; native; contentfiles; analyzers; buildtransitive</IncludeAssets>
       <PrivateAssets>all</PrivateAssets>
     </PackageReference>
